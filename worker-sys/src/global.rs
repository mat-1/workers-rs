use wasm_bindgen::prelude::*;

use crate::cache::Caches;
<<<<<<< HEAD
use crate::{Request, RequestInit};
=======
use crate::Request;
use web_sys::RequestInit;
>>>>>>> b0ca4bc4

#[wasm_bindgen]
extern "C" {
    #[wasm_bindgen (extends = :: js_sys :: Object , js_name = EventTarget)]
    #[derive(Debug, Clone, PartialEq, Eq)]
    #[doc = "The `EventTarget` class."]
    pub type EventTarget;

    #[wasm_bindgen (extends = EventTarget , extends = :: js_sys :: Object , js_name = WorkerGlobalScope)]
    #[derive(Debug, Clone, PartialEq, Eq)]
    #[doc = "The `WorkerGlobalScope` class."]
    pub type WorkerGlobalScope;

    #[wasm_bindgen (catch , method , structural , js_class = "WorkerGlobalScope" , js_name = atob)]
    #[doc = "The `atob()` method."]
    pub fn atob(this: &WorkerGlobalScope, atob: &str) -> Result<String, JsValue>;

    #[wasm_bindgen (catch , method , structural , js_class = "WorkerGlobalScope" , js_name = btoa)]
    #[doc = "The `btoa()` method."]
    pub fn btoa(this: &WorkerGlobalScope, btoa: &str) -> Result<String, JsValue>;

    #[wasm_bindgen (method , structural , js_class = "WorkerGlobalScope" , js_name = fetch)]
    #[doc = "The `fetch()` method."]
    pub fn fetch_with_request(this: &WorkerGlobalScope, input: &Request) -> ::js_sys::Promise;

    #[wasm_bindgen (method , structural , js_class = "WorkerGlobalScope" , js_name = fetch)]
    #[doc = "The `fetch()` method."]
    pub fn fetch_with_str(this: &WorkerGlobalScope, input: &str) -> ::js_sys::Promise;

    #[wasm_bindgen (method , structural , js_class = "WorkerGlobalScope" , js_name = fetch)]
    #[doc = "The `fetch()` method."]
    pub fn fetch_with_request_and_init(
        this: &WorkerGlobalScope,
        input: &Request,
        init: &RequestInit,
    ) -> ::js_sys::Promise;

    #[wasm_bindgen (method , structural , js_class = "WorkerGlobalScope" , js_name = fetch)]
    #[doc = "The `fetch()` method."]
    pub fn fetch_with_str_and_init(
        this: &WorkerGlobalScope,
        input: &str,
        init: &RequestInit,
    ) -> ::js_sys::Promise;

<<<<<<< HEAD
    #[wasm_bindgen(js_name = setTimeout)]
    pub fn set_timeout(closure: &Closure<dyn FnMut()>, millis: u32) -> u32;

    #[wasm_bindgen(js_name = clearTimeout)]
    pub fn clear_timeout(id: u32);

    #[wasm_bindgen(js_namespace = console)]
    pub fn debug(s: &str);

=======
>>>>>>> b0ca4bc4
    #[wasm_bindgen(method, structural, getter, js_class = "WorkerGlobalScope")]
    #[doc = "Provides access to the [caches](https://developers.cloudflare.com/workers/runtime-apis/cache) global"]
    pub fn caches(this: &WorkerGlobalScope) -> Caches;

    #[wasm_bindgen(js_namespace = console)]
    pub fn log(s: &str);

    #[wasm_bindgen(js_namespace = console)]
    pub fn warn(s: &str);

    #[wasm_bindgen(js_namespace = console)]
    pub fn error(s: &str);
}<|MERGE_RESOLUTION|>--- conflicted
+++ resolved
@@ -1,12 +1,8 @@
 use wasm_bindgen::prelude::*;
 
 use crate::cache::Caches;
-<<<<<<< HEAD
-use crate::{Request, RequestInit};
-=======
 use crate::Request;
 use web_sys::RequestInit;
->>>>>>> b0ca4bc4
 
 #[wasm_bindgen]
 extern "C" {
@@ -52,7 +48,6 @@
         init: &RequestInit,
     ) -> ::js_sys::Promise;
 
-<<<<<<< HEAD
     #[wasm_bindgen(js_name = setTimeout)]
     pub fn set_timeout(closure: &Closure<dyn FnMut()>, millis: u32) -> u32;
 
@@ -62,8 +57,6 @@
     #[wasm_bindgen(js_namespace = console)]
     pub fn debug(s: &str);
 
-=======
->>>>>>> b0ca4bc4
     #[wasm_bindgen(method, structural, getter, js_class = "WorkerGlobalScope")]
     #[doc = "Provides access to the [caches](https://developers.cloudflare.com/workers/runtime-apis/cache) global"]
     pub fn caches(this: &WorkerGlobalScope) -> Caches;
